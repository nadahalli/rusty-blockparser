--- conflicted
+++ resolved
@@ -138,11 +138,8 @@
     use super::*;
     use crate::blockchain::parser::types::{Bitcoin, Coin};
     use crate::blockchain::proto::script;
-<<<<<<< HEAD
     use crate::blockchain::proto::script::ScriptPattern;
-=======
     use crate::blockchain::proto::tx::EvaluatedTx;
->>>>>>> 568d2afa
     use crate::common::utils;
     use byteorder::{LittleEndian, ReadBytesExt};
     use std::io::{BufReader, Cursor};
